import React from "react";
import { CI_RUNNER_ROLE } from "./invocation_model";

export type InvocationTabsProps = TabsContext;

/**
 * TabsContext contains common props that determine how tabs are rendered
 * and which tab is the default tab.
 */
export type TabsContext = {
  hash: string;
  denseMode: boolean;
  role: string;
};

<<<<<<< HEAD
export type TabId = "all" | "targets" | "log" | "details" | "artifacts" | "timing" | "cache" | "raw" | "execution" | "fetches" | "commands" | "action";
=======
export type TabId = "all" | "targets" | "log" | "details" | "artifacts" | "timing" | "cache" | "raw" | "execution" | "fetches" | "action";
>>>>>>> f5407b87

export function getTabId(hash: string): TabId {
  return (hash.substring(1) as TabId) || "all";
}

export function getActiveTab({ hash, role, denseMode }: TabsContext): TabId {
  if (hash) return getTabId(hash);

  if (!denseMode) return "all";

  return role === CI_RUNNER_ROLE ? "commands" : "targets";
}

export default class InvocationTabsComponent extends React.Component<InvocationTabsProps> {
  private renderTab(id: TabId, { label, href }: { label: string; href?: string }) {
    return (
      <a href={href || `#${id}`} className={`tab ${getActiveTab(this.props) === id ? "selected" : ""}`}>
        {label}
      </a>
    );
  }

  render() {
    const isBazelInvocation = this.props.role !== CI_RUNNER_ROLE;

    return (
      <div className="tabs">
        {!this.props.denseMode && this.renderTab("all", { href: "#", label: "All" })}
        {isBazelInvocation && this.renderTab("targets", { label: "Targets" })}
        {!isBazelInvocation && this.renderTab("commands", { label: "Commands" })}
        {this.renderTab("log", { label: "Logs" })}
        {this.renderTab("details", { label: "Details" })}
        {isBazelInvocation && this.renderTab("artifacts", { label: "Artifacts" })}
        {isBazelInvocation && this.renderTab("timing", { label: "Timing" })}
        {isBazelInvocation && this.renderTab("cache", { label: "Cache" })}
        {this.renderTab("raw", { label: "Raw" })}
      </div>
    );
  }
}<|MERGE_RESOLUTION|>--- conflicted
+++ resolved
@@ -13,11 +13,7 @@
   role: string;
 };
 
-<<<<<<< HEAD
-export type TabId = "all" | "targets" | "log" | "details" | "artifacts" | "timing" | "cache" | "raw" | "execution" | "fetches" | "commands" | "action";
-=======
 export type TabId = "all" | "targets" | "log" | "details" | "artifacts" | "timing" | "cache" | "raw" | "execution" | "fetches" | "action";
->>>>>>> f5407b87
 
 export function getTabId(hash: string): TabId {
   return (hash.substring(1) as TabId) || "all";
