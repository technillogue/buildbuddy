{
  "annotations": {
    "list": [
      {
        "builtIn": 1,
        "datasource": "-- Grafana --",
        "enable": true,
        "hide": true,
        "iconColor": "rgba(0, 211, 255, 1)",
        "name": "Annotations & Alerts",
        "type": "dashboard"
      }
    ]
  },
  "editable": true,
  "gnetId": null,
  "graphTooltip": 0,
  "id": 1,
<<<<<<< HEAD
  "iteration": 1608058304748,
=======
  "iteration": 1607988324442,
>>>>>>> 571d93ec
  "links": [],
  "panels": [
    {
      "collapsed": true,
      "datasource": null,
      "gridPos": {
        "h": 1,
        "w": 24,
        "x": 0,
        "y": 0
      },
      "id": 23,
      "panels": [
        {
          "aliasColors": {},
          "bars": false,
          "dashLength": 10,
          "dashes": false,
          "datasource": "Prometheus",
          "fieldConfig": {
            "defaults": {
              "custom": {}
            },
            "overrides": []
          },
          "fill": 0,
          "fillGradient": 0,
          "gridPos": {
            "h": 7,
            "w": 12,
            "x": 0,
            "y": 1
          },
          "hiddenSeries": false,
          "id": 21,
          "legend": {
            "avg": false,
            "current": false,
            "max": false,
            "min": false,
            "rightSide": true,
            "show": false,
            "total": false,
            "values": false
          },
          "lines": true,
          "linewidth": 1,
          "nullPointMode": "null",
          "options": {
            "alertThreshold": true
          },
          "percentage": false,
          "pluginVersion": "7.3.5",
          "pointradius": 2,
          "points": false,
          "renderer": "flot",
          "repeat": "job",
          "scopedVars": {
            "job": {
              "selected": false,
              "text": "buildbuddy-app",
              "value": "buildbuddy-app"
            }
          },
          "seriesOverrides": [],
          "spaceLength": 10,
          "stack": false,
          "steppedLine": false,
          "targets": [
            {
              "expr": "sum(up{job=\"${job}\"})",
              "interval": "",
              "legendFormat": "",
              "queryType": "randomWalk",
              "refId": "A"
            }
          ],
          "thresholds": [],
          "timeFrom": null,
          "timeRegions": [],
          "timeShift": null,
          "title": "${job} instances",
          "tooltip": {
            "shared": true,
            "sort": 0,
            "value_type": "individual"
          },
          "type": "graph",
          "xaxis": {
            "buckets": null,
            "mode": "time",
            "name": null,
            "show": true,
            "values": []
          },
          "yaxes": [
            {
              "$$hashKey": "object:571",
              "decimals": 0,
              "format": "short",
              "label": null,
              "logBase": 1,
              "max": null,
              "min": "0",
              "show": true
            },
            {
              "$$hashKey": "object:572",
              "format": "short",
              "label": null,
              "logBase": 1,
              "max": null,
              "min": null,
              "show": false
            }
          ],
          "yaxis": {
            "align": false,
            "alignLevel": null
          }
        },
        {
          "aliasColors": {},
          "bars": false,
          "dashLength": 10,
          "dashes": false,
          "datasource": "Prometheus",
          "fieldConfig": {
            "defaults": {
              "custom": {}
            },
            "overrides": []
          },
          "fill": 0,
          "fillGradient": 0,
          "gridPos": {
            "h": 7,
            "w": 12,
            "x": 12,
            "y": 1
          },
          "hiddenSeries": false,
          "id": 133,
          "legend": {
            "avg": false,
            "current": false,
            "max": false,
            "min": false,
            "rightSide": true,
            "show": false,
            "total": false,
            "values": false
          },
          "lines": true,
          "linewidth": 1,
          "nullPointMode": "null",
          "options": {
            "alertThreshold": true
          },
          "percentage": false,
          "pluginVersion": "7.3.5",
          "pointradius": 2,
          "points": false,
          "renderer": "flot",
          "repeatIteration": 1607988324442,
          "repeatPanelId": 21,
          "scopedVars": {
            "job": {
              "selected": false,
              "text": "buildbuddy-executor",
              "value": "buildbuddy-executor"
            }
          },
          "seriesOverrides": [],
          "spaceLength": 10,
          "stack": false,
          "steppedLine": false,
          "targets": [
            {
              "expr": "sum(up{job=\"${job}\"})",
              "interval": "",
              "legendFormat": "",
              "queryType": "randomWalk",
              "refId": "A"
            }
          ],
          "thresholds": [],
          "timeFrom": null,
          "timeRegions": [],
          "timeShift": null,
          "title": "${job} instances",
          "tooltip": {
            "shared": true,
            "sort": 0,
            "value_type": "individual"
          },
          "type": "graph",
          "xaxis": {
            "buckets": null,
            "mode": "time",
            "name": null,
            "show": true,
            "values": []
          },
          "yaxes": [
            {
              "$$hashKey": "object:571",
              "decimals": 0,
              "format": "short",
              "label": null,
              "logBase": 1,
              "max": null,
              "min": "0",
              "show": true
            },
            {
              "$$hashKey": "object:572",
              "format": "short",
              "label": null,
              "logBase": 1,
              "max": null,
              "min": null,
              "show": false
            }
          ],
          "yaxis": {
            "align": false,
            "alignLevel": null
          }
        }
      ],
      "repeat": null,
      "title": "System status",
      "type": "row"
    },
    {
      "collapsed": true,
      "datasource": null,
      "gridPos": {
        "h": 1,
        "w": 24,
        "x": 0,
        "y": 1
      },
      "id": 11,
      "panels": [
        {
          "aliasColors": {
            "Failure": "dark-red",
            "failure": "red",
            "success": "green"
          },
          "bars": false,
          "dashLength": 10,
          "dashes": false,
          "datasource": "Prometheus",
          "fieldConfig": {
            "defaults": {
              "custom": {}
            },
            "overrides": []
          },
          "fill": 1,
          "fillGradient": 0,
          "gridPos": {
            "h": 8,
            "w": 9,
            "x": 0,
            "y": 2
          },
          "hiddenSeries": false,
          "id": 13,
          "legend": {
            "avg": false,
            "current": false,
            "max": false,
            "min": false,
            "rightSide": true,
            "show": true,
            "total": false,
            "values": false
          },
          "lines": true,
          "linewidth": 1,
          "nullPointMode": "null",
          "options": {
            "alertThreshold": true
          },
          "percentage": false,
          "pluginVersion": "7.3.3",
          "pointradius": 2,
          "points": false,
          "renderer": "flot",
          "seriesOverrides": [],
          "spaceLength": 10,
          "stack": false,
          "steppedLine": false,
          "targets": [
            {
              "expr": "sum by (invocation_status) (rate(buildbuddy_invocation_count[${window}]))",
              "interval": "",
              "legendFormat": "{{invocation_status}}",
              "queryType": "randomWalk",
              "refId": "A"
            }
          ],
          "thresholds": [],
          "timeFrom": null,
          "timeRegions": [],
          "timeShift": null,
          "title": "Invocations per second (by status)",
          "tooltip": {
            "shared": true,
            "sort": 0,
            "value_type": "individual"
          },
          "type": "graph",
          "xaxis": {
            "buckets": null,
            "mode": "time",
            "name": null,
            "show": true,
            "values": []
          },
          "yaxes": [
            {
              "$$hashKey": "object:529",
              "format": "ops",
              "label": null,
              "logBase": 1,
              "max": null,
              "min": "0",
              "show": true
            },
            {
              "$$hashKey": "object:530",
              "format": "short",
              "label": null,
              "logBase": 1,
              "max": null,
              "min": null,
              "show": true
            }
          ],
          "yaxis": {
            "align": false,
            "alignLevel": null
          }
        },
        {
          "aliasColors": {},
          "bars": false,
          "dashLength": 10,
          "dashes": false,
          "datasource": "Prometheus",
          "fieldConfig": {
            "defaults": {
              "custom": {}
            },
            "overrides": []
          },
          "fill": 0,
          "fillGradient": 0,
          "gridPos": {
            "h": 8,
            "w": 10,
            "x": 9,
            "y": 2
          },
          "hiddenSeries": false,
          "id": 25,
          "legend": {
            "avg": false,
            "current": false,
            "max": false,
            "min": false,
            "show": false,
            "total": false,
            "values": false
          },
          "lines": true,
          "linewidth": 1,
          "nullPointMode": "null",
          "options": {
            "alertThreshold": true
          },
          "percentage": false,
          "pluginVersion": "7.3.3",
          "pointradius": 2,
          "points": false,
          "renderer": "flot",
          "seriesOverrides": [],
          "spaceLength": 10,
          "stack": false,
          "steppedLine": false,
          "targets": [
            {
              "expr": "histogram_quantile(0.5, sum(rate(buildbuddy_invocation_duration_usec_bucket[${window}])) by (le))",
              "interval": "",
              "legendFormat": "",
              "queryType": "randomWalk",
              "refId": "A"
            }
          ],
          "thresholds": [],
          "timeFrom": null,
          "timeRegions": [],
          "timeShift": null,
          "title": "Median invocation duration",
          "tooltip": {
            "shared": true,
            "sort": 0,
            "value_type": "individual"
          },
          "type": "graph",
          "xaxis": {
            "buckets": null,
            "mode": "time",
            "name": null,
            "show": true,
            "values": []
          },
          "yaxes": [
            {
              "$$hashKey": "object:59",
              "format": "µs",
              "label": null,
              "logBase": 1,
              "max": null,
              "min": "0",
              "show": true
            },
            {
              "$$hashKey": "object:60",
              "format": "short",
              "label": null,
              "logBase": 1,
              "max": null,
              "min": null,
              "show": true
            }
          ],
          "yaxis": {
            "align": false,
            "alignLevel": null
          }
        },
        {
          "aliasColors": {},
          "bars": false,
          "dashLength": 10,
          "dashes": false,
          "datasource": "Prometheus",
          "fieldConfig": {
            "defaults": {
              "custom": {}
            },
            "overrides": []
          },
          "fill": 1,
          "fillGradient": 0,
          "gridPos": {
            "h": 8,
            "w": 12,
            "x": 0,
            "y": 10
          },
          "hiddenSeries": false,
          "id": 65,
          "legend": {
            "avg": false,
            "current": false,
            "max": false,
            "min": false,
            "show": false,
            "total": false,
            "values": false
          },
          "lines": true,
          "linewidth": 1,
          "nullPointMode": "null",
          "options": {
            "alertThreshold": true
          },
          "percentage": false,
          "pluginVersion": "7.3.3",
          "pointradius": 2,
          "points": false,
          "renderer": "flot",
          "seriesOverrides": [],
          "spaceLength": 10,
          "stack": false,
          "steppedLine": false,
          "targets": [
            {
              "expr": "sum(rate(buildbuddy_invocation_build_event_count[${window}]))",
              "interval": "",
              "legendFormat": "",
              "queryType": "randomWalk",
              "refId": "A"
            }
          ],
          "thresholds": [],
          "timeFrom": null,
          "timeRegions": [],
          "timeShift": null,
          "title": "Build events uploaded per second",
          "tooltip": {
            "shared": true,
            "sort": 0,
            "value_type": "individual"
          },
          "type": "graph",
          "xaxis": {
            "buckets": null,
            "mode": "time",
            "name": null,
            "show": true,
            "values": []
          },
          "yaxes": [
            {
              "$$hashKey": "object:318",
              "format": "ops",
              "label": null,
              "logBase": 1,
              "max": null,
              "min": "0",
              "show": true
            },
            {
              "$$hashKey": "object:319",
              "format": "short",
              "label": null,
              "logBase": 1,
              "max": null,
              "min": null,
              "show": true
            }
          ],
          "yaxis": {
            "align": false,
            "alignLevel": null
          }
        }
      ],
      "title": "Invocations",
      "type": "row"
    },
    {
      "collapsed": true,
      "datasource": null,
      "gridPos": {
        "h": 1,
        "w": 24,
        "x": 0,
        "y": 2
      },
      "id": 15,
      "panels": [
        {
          "aliasColors": {},
          "bars": false,
          "dashLength": 10,
          "dashes": false,
          "datasource": "Prometheus",
          "description": "Total number of bytes downloaded by consumers of the cache, per second. This does _not_ represent the average download speed across cache requests.",
          "fieldConfig": {
            "defaults": {
              "custom": {}
            },
            "overrides": []
          },
          "fill": 1,
          "fillGradient": 0,
          "gridPos": {
            "h": 8,
            "w": 12,
            "x": 0,
            "y": 19
          },
          "hiddenSeries": false,
          "id": 17,
          "legend": {
            "avg": false,
            "current": false,
            "max": false,
            "min": false,
            "show": false,
            "total": false,
            "values": false
          },
          "lines": true,
          "linewidth": 1,
          "nullPointMode": "null",
          "options": {
            "alertThreshold": true
          },
          "percentage": false,
          "pluginVersion": "7.3.3",
          "pointradius": 2,
          "points": false,
          "renderer": "flot",
          "seriesOverrides": [],
          "spaceLength": 10,
          "stack": false,
          "steppedLine": false,
          "targets": [
            {
              "expr": "sum(rate(buildbuddy_remote_cache_download_size_bytes_sum[${window}]))",
              "interval": "",
              "legendFormat": "",
              "queryType": "randomWalk",
              "refId": "A"
            }
          ],
          "thresholds": [],
          "timeFrom": null,
          "timeRegions": [],
          "timeShift": null,
          "title": "Total downloaded bytes per second",
          "tooltip": {
            "shared": true,
            "sort": 0,
            "value_type": "individual"
          },
          "type": "graph",
          "xaxis": {
            "buckets": null,
            "mode": "time",
            "name": null,
            "show": true,
            "values": []
          },
          "yaxes": [
            {
              "$$hashKey": "object:111",
              "format": "binBps",
              "label": null,
              "logBase": 1,
              "max": null,
              "min": "0",
              "show": true
            },
            {
              "$$hashKey": "object:112",
              "format": "short",
              "label": null,
              "logBase": 1,
              "max": null,
              "min": null,
              "show": true
            }
          ],
          "yaxis": {
            "align": false,
            "alignLevel": null
          }
        },
        {
          "aliasColors": {},
          "bars": false,
          "dashLength": 10,
          "dashes": false,
          "datasource": "Prometheus",
          "description": "Total number of bytes uploaded by consumers of the cache, per second. This does _not_ represent the average upload speed across cache requests.",
          "fieldConfig": {
            "defaults": {
              "custom": {}
            },
            "overrides": []
          },
          "fill": 1,
          "fillGradient": 0,
          "gridPos": {
            "h": 8,
            "w": 12,
            "x": 12,
            "y": 19
          },
          "hiddenSeries": false,
          "id": 19,
          "legend": {
            "avg": false,
            "current": false,
            "max": false,
            "min": false,
            "show": false,
            "total": false,
            "values": false
          },
          "lines": true,
          "linewidth": 1,
          "nullPointMode": "null",
          "options": {
            "alertThreshold": true
          },
          "percentage": false,
          "pluginVersion": "7.3.3",
          "pointradius": 2,
          "points": false,
          "renderer": "flot",
          "seriesOverrides": [],
          "spaceLength": 10,
          "stack": false,
          "steppedLine": false,
          "targets": [
            {
              "expr": "sum(rate(buildbuddy_remote_cache_upload_size_bytes_sum[${window}]))",
              "interval": "",
              "legendFormat": "",
              "queryType": "randomWalk",
              "refId": "A"
            }
          ],
          "thresholds": [],
          "timeFrom": null,
          "timeRegions": [],
          "timeShift": null,
          "title": "Total uploaded bytes per second",
          "tooltip": {
            "shared": true,
            "sort": 0,
            "value_type": "individual"
          },
          "type": "graph",
          "xaxis": {
            "buckets": null,
            "mode": "time",
            "name": null,
            "show": true,
            "values": []
          },
          "yaxes": [
            {
              "$$hashKey": "object:163",
              "format": "binBps",
              "label": null,
              "logBase": 1,
              "max": null,
              "min": "0",
              "show": true
            },
            {
              "$$hashKey": "object:164",
              "format": "short",
              "label": null,
              "logBase": 1,
              "max": null,
              "min": null,
              "show": true
            }
          ],
          "yaxis": {
            "align": false,
            "alignLevel": null
          }
        },
        {
          "aliasColors": {
            "Misses": "red"
          },
          "bars": false,
          "dashLength": 10,
          "dashes": false,
          "datasource": "Prometheus",
          "description": "",
          "fieldConfig": {
            "defaults": {
              "custom": {}
            },
            "overrides": []
          },
          "fill": 1,
          "fillGradient": 0,
          "gridPos": {
            "h": 9,
            "w": 12,
            "x": 0,
            "y": 27
          },
          "hiddenSeries": false,
          "id": 4,
          "legend": {
            "avg": false,
            "current": false,
            "max": false,
            "min": false,
            "rightSide": true,
            "show": true,
            "total": false,
            "values": false
          },
          "lines": true,
          "linewidth": 1,
          "nullPointMode": "null",
          "options": {
            "alertThreshold": true
          },
          "percentage": false,
          "pluginVersion": "7.3.3",
          "pointradius": 2,
          "points": false,
          "renderer": "flot",
          "repeat": "cache_type",
          "repeatDirection": "h",
          "seriesOverrides": [
            {
              "$$hashKey": "object:137"
            },
            {
              "alias": "Misses",
              "yaxis": 2
            },
            {
              "alias": "Hits",
              "yaxis": 1
            }
          ],
          "spaceLength": 10,
          "stack": false,
          "steppedLine": false,
          "targets": [
            {
              "expr": "sum by (cache_event_type) (rate(buildbuddy_remote_cache_events{cache_type=\"action_cache\"}[${window}]))",
              "interval": "",
              "legendFormat": "{{cache_event_type}}",
              "queryType": "randomWalk",
              "refId": "A"
            }
          ],
          "thresholds": [],
          "timeFrom": null,
          "timeRegions": [],
          "timeShift": null,
          "title": "Action cache events per second",
          "tooltip": {
            "shared": true,
            "sort": 0,
            "value_type": "individual"
          },
          "type": "graph",
          "xaxis": {
            "buckets": null,
            "mode": "time",
            "name": null,
            "show": true,
            "values": []
          },
          "yaxes": [
            {
              "$$hashKey": "object:22",
              "format": "ops",
              "label": null,
              "logBase": 1,
              "max": null,
              "min": "0",
              "show": true
            },
            {
              "$$hashKey": "object:23",
              "format": "short",
              "label": null,
              "logBase": 1,
              "max": null,
              "min": null,
              "show": false
            }
          ],
          "yaxis": {
            "align": false,
            "alignLevel": null
          }
        },
        {
          "aliasColors": {
            "Misses": "dark-red"
          },
          "bars": false,
          "dashLength": 10,
          "dashes": false,
          "datasource": "Prometheus",
          "description": "",
          "fieldConfig": {
            "defaults": {
              "custom": {}
            },
            "overrides": []
          },
          "fill": 1,
          "fillGradient": 0,
          "gridPos": {
            "h": 9,
            "w": 12,
            "x": 12,
            "y": 27
          },
          "hiddenSeries": false,
          "id": 9,
          "legend": {
            "avg": false,
            "current": false,
            "max": false,
            "min": false,
            "rightSide": true,
            "show": true,
            "total": false,
            "values": false
          },
          "lines": true,
          "linewidth": 1,
          "nullPointMode": "null",
          "options": {
            "alertThreshold": true
          },
          "percentage": false,
          "pluginVersion": "7.3.3",
          "pointradius": 2,
          "points": false,
          "renderer": "flot",
          "repeatDirection": "h",
          "seriesOverrides": [],
          "spaceLength": 10,
          "stack": false,
          "steppedLine": false,
          "targets": [
            {
              "expr": "sum by (cache_event_type) (rate(buildbuddy_remote_cache_events{cache_type=\"cas\"}[${window}]))",
              "interval": "",
              "legendFormat": "{{cache_event_type}}",
              "queryType": "randomWalk",
              "refId": "A"
            }
          ],
          "thresholds": [],
          "timeFrom": null,
          "timeRegions": [],
          "timeShift": null,
          "title": "CAS events per second",
          "tooltip": {
            "shared": true,
            "sort": 0,
            "value_type": "individual"
          },
          "type": "graph",
          "xaxis": {
            "buckets": null,
            "mode": "time",
            "name": null,
            "show": true,
            "values": []
          },
          "yaxes": [
            {
              "$$hashKey": "object:22",
              "format": "ops",
              "label": null,
              "logBase": 1,
              "max": null,
              "min": "0",
              "show": true
            },
            {
              "$$hashKey": "object:23",
              "format": "short",
              "label": null,
              "logBase": 1,
              "max": null,
              "min": null,
              "show": true
            }
          ],
          "yaxis": {
            "align": false,
            "alignLevel": null
          }
        }
      ],
      "title": "Remote cache",
      "type": "row"
    },
    {
      "collapsed": true,
      "datasource": null,
      "gridPos": {
        "h": 1,
        "w": 24,
        "x": 0,
        "y": 3
      },
      "id": 28,
      "panels": [
        {
          "aliasColors": {},
          "bars": false,
          "dashLength": 10,
          "dashes": false,
          "datasource": "Prometheus",
          "description": "",
          "fieldConfig": {
            "defaults": {
              "custom": {}
            },
            "overrides": []
          },
          "fill": 1,
          "fillGradient": 0,
          "gridPos": {
            "h": 8,
            "w": 12,
            "x": 0,
            "y": 4
          },
          "hiddenSeries": false,
          "id": 33,
          "legend": {
            "avg": false,
            "current": false,
            "max": false,
            "min": false,
            "show": false,
            "total": false,
            "values": false
          },
          "lines": true,
          "linewidth": 1,
          "nullPointMode": "null",
          "options": {
            "alertThreshold": true
          },
          "percentage": false,
<<<<<<< HEAD
          "pluginVersion": "7.3.3",
=======
          "pluginVersion": "7.3.5",
>>>>>>> 571d93ec
          "pointradius": 2,
          "points": false,
          "renderer": "flot",
          "seriesOverrides": [],
          "spaceLength": 10,
          "stack": false,
          "steppedLine": false,
          "targets": [
            {
              "expr": "sum(rate(buildbuddy_remote_execution_file_download_size_bytes_sum[${window}]))",
              "interval": "",
              "legendFormat": "",
              "queryType": "randomWalk",
              "refId": "A"
            }
          ],
          "thresholds": [],
          "timeFrom": null,
          "timeRegions": [],
          "timeShift": null,
          "title": "Total downloaded bytes per second",
          "tooltip": {
            "shared": true,
            "sort": 0,
            "value_type": "individual"
          },
          "type": "graph",
          "xaxis": {
            "buckets": null,
            "mode": "time",
            "name": null,
            "show": true,
            "values": []
          },
          "yaxes": [
            {
              "$$hashKey": "object:95",
              "format": "binBps",
              "label": null,
              "logBase": 1,
              "max": null,
              "min": "0",
              "show": true
            },
            {
              "$$hashKey": "object:96",
              "format": "short",
              "label": null,
              "logBase": 1,
              "max": null,
              "min": null,
              "show": true
            }
          ],
          "yaxis": {
            "align": false,
            "alignLevel": null
          }
        },
        {
          "aliasColors": {
            "Value": "yellow"
          },
          "bars": false,
          "dashLength": 10,
          "dashes": false,
          "datasource": "Prometheus",
          "fieldConfig": {
            "defaults": {
              "custom": {}
            },
            "overrides": []
          },
          "fill": 1,
          "fillGradient": 0,
          "gridPos": {
            "h": 8,
            "w": 12,
            "x": 12,
            "y": 4
          },
          "hiddenSeries": false,
          "id": 35,
          "legend": {
            "avg": false,
            "current": false,
            "max": false,
            "min": false,
            "show": false,
            "total": false,
            "values": false
          },
          "lines": true,
          "linewidth": 1,
          "nullPointMode": "null",
          "options": {
            "alertThreshold": true
          },
          "percentage": false,
<<<<<<< HEAD
          "pluginVersion": "7.3.3",
=======
          "pluginVersion": "7.3.5",
>>>>>>> 571d93ec
          "pointradius": 2,
          "points": false,
          "renderer": "flot",
          "seriesOverrides": [],
          "spaceLength": 10,
          "stack": false,
          "steppedLine": false,
          "targets": [
            {
              "expr": "sum(rate(buildbuddy_remote_execution_file_upload_size_bytes_sum[${window}]))",
              "interval": "",
              "legendFormat": "",
              "queryType": "randomWalk",
              "refId": "A"
            }
          ],
          "thresholds": [],
          "timeFrom": null,
          "timeRegions": [],
          "timeShift": null,
          "title": "Total uploaded bytes per second",
          "tooltip": {
            "shared": true,
            "sort": 0,
            "value_type": "individual"
          },
          "type": "graph",
          "xaxis": {
            "buckets": null,
            "mode": "time",
            "name": null,
            "show": true,
            "values": []
          },
          "yaxes": [
            {
              "$$hashKey": "object:219",
              "format": "binBps",
              "label": null,
              "logBase": 1,
              "max": null,
              "min": "0",
              "show": true
            },
            {
              "$$hashKey": "object:220",
              "format": "short",
              "label": null,
              "logBase": 1,
              "max": null,
              "min": null,
              "show": true
            }
          ],
          "yaxis": {
            "align": false,
            "alignLevel": null
          }
        },
        {
          "aliasColors": {},
          "bars": false,
          "dashLength": 10,
          "dashes": false,
          "datasource": "Prometheus",
          "fieldConfig": {
            "defaults": {
              "custom": {}
            },
            "overrides": []
          },
          "fill": 1,
          "fillGradient": 0,
          "gridPos": {
            "h": 8,
            "w": 12,
            "x": 0,
            "y": 12
          },
          "hiddenSeries": false,
          "id": 31,
          "legend": {
            "avg": false,
            "current": false,
            "max": false,
            "min": false,
            "show": false,
            "total": false,
            "values": false
          },
          "lines": true,
          "linewidth": 1,
          "nullPointMode": "null",
          "options": {
            "alertThreshold": true
          },
          "percentage": false,
<<<<<<< HEAD
          "pluginVersion": "7.3.3",
=======
          "pluginVersion": "7.3.5",
>>>>>>> 571d93ec
          "pointradius": 2,
          "points": false,
          "renderer": "flot",
          "seriesOverrides": [],
          "spaceLength": 10,
          "stack": false,
          "steppedLine": false,
          "targets": [
            {
              "expr": "sum(rate(buildbuddy_remote_execution_count[${window}]))",
              "interval": "",
              "legendFormat": "",
              "queryType": "randomWalk",
              "refId": "A"
            }
          ],
          "thresholds": [],
          "timeFrom": null,
          "timeRegions": [],
          "timeShift": null,
          "title": "Actions executed per second",
          "tooltip": {
            "shared": true,
            "sort": 0,
            "value_type": "individual"
          },
          "type": "graph",
          "xaxis": {
            "buckets": null,
            "mode": "time",
            "name": null,
            "show": true,
            "values": []
          },
          "yaxes": [
            {
              "$$hashKey": "object:83",
              "format": "ops",
              "label": "",
              "logBase": 1,
              "max": null,
              "min": "0",
              "show": true
            },
            {
              "$$hashKey": "object:84",
              "format": "short",
              "label": null,
              "logBase": 1,
              "max": null,
              "min": null,
              "show": true
            }
          ],
          "yaxis": {
            "align": false,
            "alignLevel": null
          }
        },
        {
          "aliasColors": {},
          "bars": false,
          "dashLength": 10,
          "dashes": false,
          "datasource": "Prometheus",
          "decimals": 0,
          "fieldConfig": {
            "defaults": {
              "custom": {}
            },
            "overrides": []
          },
          "fill": 1,
          "fillGradient": 0,
          "gridPos": {
            "h": 8,
            "w": 12,
            "x": 12,
            "y": 12
          },
          "hiddenSeries": false,
          "id": 68,
          "legend": {
            "avg": false,
            "current": false,
            "max": false,
            "min": false,
            "show": false,
            "total": false,
            "values": false
          },
          "lines": true,
          "linewidth": 1,
          "nullPointMode": "null",
          "options": {
            "alertThreshold": true
          },
          "percentage": false,
<<<<<<< HEAD
          "pluginVersion": "7.3.3",
=======
          "pluginVersion": "7.3.5",
>>>>>>> 571d93ec
          "pointradius": 2,
          "points": false,
          "renderer": "flot",
          "seriesOverrides": [],
          "spaceLength": 10,
          "stack": false,
          "steppedLine": false,
          "targets": [
            {
              "expr": "sum(up{job=\"buildbuddy-executor\"})",
              "interval": "",
              "legendFormat": "",
              "queryType": "randomWalk",
              "refId": "A"
            }
          ],
          "thresholds": [],
          "timeFrom": null,
          "timeRegions": [],
          "timeShift": null,
          "title": "Remote executor instances",
          "tooltip": {
            "shared": true,
            "sort": 0,
            "value_type": "individual"
          },
          "type": "graph",
          "xaxis": {
            "buckets": null,
            "mode": "time",
            "name": null,
            "show": true,
            "values": []
          },
          "yaxes": [
            {
              "$$hashKey": "object:105",
              "decimals": 0,
              "format": "short",
              "label": null,
              "logBase": 1,
              "max": null,
              "min": "0",
              "show": true
            },
            {
              "$$hashKey": "object:106",
              "format": "short",
              "label": null,
              "logBase": 1,
              "max": null,
              "min": null,
              "show": true
            }
          ],
          "yaxis": {
            "align": false,
            "alignLevel": null
          }
        },
        {
          "aliasColors": {},
          "bars": false,
          "dashLength": 10,
          "dashes": false,
          "datasource": "Prometheus",
          "fieldConfig": {
            "defaults": {
              "custom": {}
            },
            "overrides": []
          },
          "fill": 1,
          "fillGradient": 0,
          "gridPos": {
            "h": 8,
            "w": 12,
            "x": 0,
            "y": 20
          },
          "hiddenSeries": false,
          "id": 129,
          "legend": {
            "avg": false,
            "current": false,
            "max": false,
            "min": false,
            "show": false,
            "total": false,
            "values": false
          },
          "lines": true,
          "linewidth": 1,
          "nullPointMode": "null",
          "options": {
            "alertThreshold": true
          },
          "percentage": false,
<<<<<<< HEAD
          "pluginVersion": "7.3.3",
=======
          "pluginVersion": "7.3.5",
>>>>>>> 571d93ec
          "pointradius": 2,
          "points": false,
          "renderer": "flot",
          "seriesOverrides": [],
          "spaceLength": 10,
          "stack": false,
          "steppedLine": false,
          "targets": [
            {
              "expr": "quantile(0.5, buildbuddy_remote_execution_queue_length)",
              "interval": "",
              "legendFormat": "",
              "queryType": "randomWalk",
              "refId": "A"
            }
          ],
          "thresholds": [],
          "timeFrom": null,
          "timeRegions": [],
          "timeShift": null,
          "title": "Median executor queue length",
          "tooltip": {
            "shared": true,
            "sort": 0,
            "value_type": "individual"
          },
          "type": "graph",
          "xaxis": {
            "buckets": null,
            "mode": "time",
            "name": null,
            "show": true,
            "values": []
          },
          "yaxes": [
            {
              "$$hashKey": "object:139",
              "decimals": 0,
              "format": "short",
              "label": null,
              "logBase": 1,
              "max": null,
              "min": "0",
              "show": true
            },
            {
              "$$hashKey": "object:140",
              "format": "short",
              "label": null,
              "logBase": 1,
              "max": null,
              "min": null,
              "show": true
            }
          ],
          "yaxis": {
            "align": false,
            "alignLevel": null
          }
        },
        {
          "aliasColors": {},
          "bars": false,
          "dashLength": 10,
          "dashes": false,
          "datasource": "Prometheus",
          "description": "Number of actions waiting to be executed",
          "fieldConfig": {
            "defaults": {
              "custom": {}
            },
            "overrides": []
          },
          "fill": 1,
          "fillGradient": 0,
          "gridPos": {
            "h": 8,
            "w": 12,
            "x": 12,
            "y": 20
          },
          "hiddenSeries": false,
          "id": 102,
          "legend": {
            "alignAsTable": true,
            "avg": false,
            "current": true,
            "max": false,
            "min": false,
            "show": true,
            "sort": "current",
            "sortDesc": true,
            "total": false,
            "values": true
          },
          "lines": true,
          "linewidth": 1,
          "nullPointMode": "null",
          "options": {
            "alertThreshold": true
          },
          "percentage": false,
<<<<<<< HEAD
          "pluginVersion": "7.3.3",
=======
          "pluginVersion": "7.3.5",
>>>>>>> 571d93ec
          "pointradius": 2,
          "points": false,
          "renderer": "flot",
          "seriesOverrides": [],
          "spaceLength": 10,
          "stack": false,
          "steppedLine": false,
          "targets": [
            {
              "expr": "sum by (job, instance) (buildbuddy_remote_execution_queue_length{job=\"buildbuddy-executor\"})",
              "interval": "",
              "legendFormat": "{{job}} @ {{instance}}",
              "queryType": "randomWalk",
              "refId": "A"
            }
          ],
          "thresholds": [],
          "timeFrom": null,
          "timeRegions": [],
          "timeShift": null,
          "title": "Executor queue length by instance",
          "tooltip": {
            "shared": true,
            "sort": 0,
            "value_type": "individual"
          },
          "type": "graph",
          "xaxis": {
            "buckets": null,
            "mode": "time",
            "name": null,
            "show": true,
            "values": []
          },
          "yaxes": [
            {
              "$$hashKey": "object:58",
              "decimals": 0,
              "format": "short",
              "label": null,
              "logBase": 1,
              "max": null,
              "min": "0",
              "show": true
            },
            {
              "$$hashKey": "object:59",
              "format": "short",
              "label": null,
              "logBase": 1,
              "max": null,
              "min": null,
              "show": true
            }
          ],
          "yaxis": {
            "align": false,
            "alignLevel": null
          }
        }
      ],
      "title": "Remote execution",
      "type": "row"
    },
    {
      "collapsed": true,
      "datasource": null,
      "gridPos": {
        "h": 1,
        "w": 24,
        "x": 0,
        "y": 4
      },
      "id": 38,
      "panels": [
        {
          "aliasColors": {},
          "bars": false,
          "dashLength": 10,
          "dashes": false,
          "datasource": "Prometheus",
          "fieldConfig": {
            "defaults": {
              "custom": {
                "align": null,
                "filterable": false
              },
              "mappings": [],
              "thresholds": {
                "mode": "absolute",
                "steps": [
                  {
                    "color": "green",
                    "value": null
                  },
                  {
                    "color": "red",
                    "value": 80
                  }
                ]
              }
            },
            "overrides": []
          },
          "fill": 1,
          "fillGradient": 0,
          "gridPos": {
            "h": 13,
            "w": 24,
            "x": 0,
            "y": 5
          },
          "hiddenSeries": false,
          "id": 40,
          "legend": {
            "alignAsTable": true,
            "avg": false,
            "current": true,
            "hideZero": false,
            "max": false,
            "min": false,
            "rightSide": false,
            "show": true,
            "sort": "current",
            "sortDesc": true,
            "total": false,
            "values": true
          },
          "lines": true,
          "linewidth": 1,
          "nullPointMode": "null",
          "options": {
            "alertThreshold": true
          },
          "percentage": false,
          "pluginVersion": "7.3.3",
          "pointradius": 2,
          "points": false,
          "renderer": "flot",
          "seriesOverrides": [],
          "spaceLength": 10,
          "stack": false,
          "steppedLine": false,
          "targets": [
            {
              "expr": "sum by (sql_query_template) (rate(buildbuddy_sql_query_count[${window}]))",
              "interval": "",
              "legendFormat": "{{sql_query_template}}",
              "queryType": "randomWalk",
              "refId": "A"
            }
          ],
          "thresholds": [],
          "timeFrom": null,
          "timeRegions": [
            {
              "$$hashKey": "object:1026",
              "colorMode": "background6",
              "fill": true,
              "fillColor": "rgba(234, 112, 112, 0.12)",
              "line": false,
              "lineColor": "rgba(237, 46, 24, 0.60)",
              "op": "time"
            }
          ],
          "timeShift": null,
          "title": "SQL queries per second (by query template)",
          "tooltip": {
            "shared": true,
            "sort": 2,
            "value_type": "individual"
          },
          "type": "graph",
          "xaxis": {
            "buckets": null,
            "mode": "time",
            "name": null,
            "show": true,
            "values": []
          },
          "yaxes": [
            {
              "$$hashKey": "object:144",
              "format": "ops",
              "label": null,
              "logBase": 1,
              "max": null,
              "min": "0",
              "show": true
            },
            {
              "$$hashKey": "object:145",
              "format": "short",
              "label": null,
              "logBase": 1,
              "max": null,
              "min": null,
              "show": true
            }
          ],
          "yaxis": {
            "align": false,
            "alignLevel": null
          }
        },
        {
          "aliasColors": {},
          "bars": false,
          "dashLength": 10,
          "dashes": false,
          "datasource": "Prometheus",
          "description": "",
          "fieldConfig": {
            "defaults": {
              "custom": {}
            },
            "overrides": []
          },
          "fill": 0,
          "fillGradient": 0,
          "gridPos": {
            "h": 14,
            "w": 24,
            "x": 0,
            "y": 18
          },
          "hiddenSeries": false,
          "id": 76,
          "legend": {
            "alignAsTable": true,
            "avg": false,
            "current": true,
            "hideEmpty": true,
            "hideZero": true,
            "max": false,
            "min": false,
            "show": true,
            "sort": "current",
            "sortDesc": true,
            "total": false,
            "values": true
          },
          "lines": true,
          "linewidth": 1,
          "nullPointMode": "null",
          "options": {
            "alertThreshold": true
          },
          "percentage": false,
          "pluginVersion": "7.3.3",
          "pointradius": 2,
          "points": false,
          "renderer": "flot",
          "seriesOverrides": [],
          "spaceLength": 10,
          "stack": false,
          "steppedLine": false,
          "targets": [
            {
              "expr": "histogram_quantile(\n  0.5,\n  sum by (sql_query_template, le) (rate(buildbuddy_sql_query_duration_usec_bucket[${window}]))\n)",
              "interval": "",
              "legendFormat": "{{sql_query_template}}",
              "queryType": "randomWalk",
              "refId": "A"
            }
          ],
          "thresholds": [],
          "timeFrom": null,
          "timeRegions": [],
          "timeShift": null,
          "title": "Median SQL query duration by query template",
          "tooltip": {
            "shared": true,
            "sort": 2,
            "value_type": "individual"
          },
          "type": "graph",
          "xaxis": {
            "buckets": null,
            "mode": "time",
            "name": null,
            "show": true,
            "values": []
          },
          "yaxes": [
            {
              "$$hashKey": "object:224",
              "format": "µs",
              "label": null,
              "logBase": 1,
              "max": null,
              "min": "0",
              "show": true
            },
            {
              "$$hashKey": "object:225",
              "format": "short",
              "label": null,
              "logBase": 1,
              "max": null,
              "min": null,
              "show": true
            }
          ],
          "yaxis": {
            "align": false,
            "alignLevel": null
          }
        },
        {
          "aliasColors": {},
          "bars": false,
          "dashLength": 10,
          "dashes": false,
          "datasource": "Prometheus",
          "fieldConfig": {
            "defaults": {
              "custom": {}
            },
            "overrides": []
          },
          "fill": 1,
          "fillGradient": 0,
          "gridPos": {
            "h": 8,
            "w": 12,
            "x": 0,
            "y": 32
          },
          "hiddenSeries": false,
          "id": 42,
          "legend": {
            "avg": false,
            "current": false,
            "max": false,
            "min": false,
            "show": false,
            "total": false,
            "values": false
          },
          "lines": true,
          "linewidth": 1,
          "nullPointMode": "null",
          "options": {
            "alertThreshold": true
          },
          "percentage": false,
          "pluginVersion": "7.3.3",
          "pointradius": 2,
          "points": false,
          "renderer": "flot",
          "seriesOverrides": [],
          "spaceLength": 10,
          "stack": false,
          "steppedLine": false,
          "targets": [
            {
              "expr": "sum(rate(buildbuddy_sql_query_count[${window}]))",
              "interval": "",
              "legendFormat": "",
              "queryType": "randomWalk",
              "refId": "A"
            }
          ],
          "thresholds": [],
          "timeFrom": null,
          "timeRegions": [],
          "timeShift": null,
          "title": "SQL queries per second",
          "tooltip": {
            "shared": true,
            "sort": 0,
            "value_type": "individual"
          },
          "type": "graph",
          "xaxis": {
            "buckets": null,
            "mode": "time",
            "name": null,
            "show": true,
            "values": []
          },
          "yaxes": [
            {
              "$$hashKey": "object:248",
              "format": "ops",
              "label": null,
              "logBase": 1,
              "max": null,
              "min": "0",
              "show": true
            },
            {
              "$$hashKey": "object:249",
              "format": "short",
              "label": null,
              "logBase": 1,
              "max": null,
              "min": null,
              "show": true
            }
          ],
          "yaxis": {
            "align": false,
            "alignLevel": null
          }
        },
        {
          "aliasColors": {
            "Value": "dark-red"
          },
          "bars": false,
          "dashLength": 10,
          "dashes": false,
          "datasource": "Prometheus",
          "fieldConfig": {
            "defaults": {
              "custom": {}
            },
            "overrides": []
          },
          "fill": 0,
          "fillGradient": 0,
          "gridPos": {
            "h": 8,
            "w": 12,
            "x": 12,
            "y": 32
          },
          "hiddenSeries": false,
          "id": 46,
          "legend": {
            "avg": false,
            "current": false,
            "max": false,
            "min": false,
            "show": false,
            "total": false,
            "values": false
          },
          "lines": true,
          "linewidth": 1,
          "nullPointMode": "null",
          "options": {
            "alertThreshold": true
          },
          "percentage": false,
          "pluginVersion": "7.3.3",
          "pointradius": 2,
          "points": false,
          "renderer": "flot",
          "seriesOverrides": [],
          "spaceLength": 10,
          "stack": false,
          "steppedLine": false,
          "targets": [
            {
              "expr": "sum(rate(buildbuddy_sql_error_count[${window}]))\n/ (sum(rate(buildbuddy_sql_query_count[${window}])))",
              "interval": "",
              "legendFormat": "",
              "queryType": "randomWalk",
              "refId": "A"
            }
          ],
          "thresholds": [],
          "timeFrom": null,
          "timeRegions": [],
          "timeShift": null,
          "title": "SQL error rate (errors per second / queries per second)",
          "tooltip": {
            "shared": true,
            "sort": 0,
            "value_type": "individual"
          },
          "type": "graph",
          "xaxis": {
            "buckets": null,
            "mode": "time",
            "name": null,
            "show": true,
            "values": []
          },
          "yaxes": [
            {
              "$$hashKey": "object:535",
              "format": "percent",
              "label": null,
              "logBase": 1,
              "max": null,
              "min": "0",
              "show": true
            },
            {
              "$$hashKey": "object:536",
              "format": "short",
              "label": null,
              "logBase": 1,
              "max": null,
              "min": null,
              "show": true
            }
          ],
          "yaxis": {
            "align": false,
            "alignLevel": null
          }
        },
        {
          "aliasColors": {
            "Value": "dark-red"
          },
          "bars": false,
          "dashLength": 10,
          "dashes": false,
          "datasource": "Prometheus",
          "fieldConfig": {
            "defaults": {
              "custom": {}
            },
            "overrides": []
          },
          "fill": 1,
          "fillGradient": 0,
          "gridPos": {
            "h": 8,
            "w": 12,
            "x": 0,
            "y": 40
          },
          "hiddenSeries": false,
          "id": 44,
          "legend": {
            "avg": false,
            "current": false,
            "max": false,
            "min": false,
            "show": false,
            "total": false,
            "values": false
          },
          "lines": true,
          "linewidth": 1,
          "nullPointMode": "null",
          "options": {
            "alertThreshold": true
          },
          "percentage": false,
          "pluginVersion": "7.3.3",
          "pointradius": 2,
          "points": false,
          "renderer": "flot",
          "seriesOverrides": [],
          "spaceLength": 10,
          "stack": false,
          "steppedLine": false,
          "targets": [
            {
              "expr": "sum(rate(buildbuddy_sql_error_count[${window}]))",
              "interval": "",
              "legendFormat": "",
              "queryType": "randomWalk",
              "refId": "A"
            }
          ],
          "thresholds": [],
          "timeFrom": null,
          "timeRegions": [],
          "timeShift": null,
          "title": "SQL errors per second",
          "tooltip": {
            "shared": true,
            "sort": 0,
            "value_type": "individual"
          },
          "type": "graph",
          "xaxis": {
            "buckets": null,
            "mode": "time",
            "name": null,
            "show": true,
            "values": []
          },
          "yaxes": [
            {
              "$$hashKey": "object:347",
              "format": "ops",
              "label": null,
              "logBase": 1,
              "max": null,
              "min": "0",
              "show": true
            },
            {
              "$$hashKey": "object:348",
              "format": "short",
              "label": null,
              "logBase": 1,
              "max": null,
              "min": null,
              "show": true
            }
          ],
          "yaxis": {
            "align": false,
            "alignLevel": null
          }
        }
      ],
      "title": "SQL",
      "type": "row"
    },
    {
      "collapsed": true,
      "datasource": null,
      "gridPos": {
        "h": 1,
        "w": 24,
        "x": 0,
        "y": 5
      },
      "id": 48,
      "panels": [
        {
          "aliasColors": {},
          "bars": false,
          "dashLength": 10,
          "dashes": false,
          "datasource": "Prometheus",
          "fieldConfig": {
            "defaults": {
              "custom": {}
            },
            "overrides": []
          },
          "fill": 1,
          "fillGradient": 0,
          "gridPos": {
            "h": 8,
            "w": 12,
            "x": 0,
            "y": 6
          },
          "hiddenSeries": false,
          "id": 50,
          "legend": {
            "avg": false,
            "current": false,
            "max": false,
            "min": false,
            "show": false,
            "total": false,
            "values": false
          },
          "lines": true,
          "linewidth": 1,
          "nullPointMode": "null",
          "options": {
            "alertThreshold": true
          },
          "percentage": false,
          "pluginVersion": "7.3.3",
          "pointradius": 2,
          "points": false,
          "renderer": "flot",
          "seriesOverrides": [],
          "spaceLength": 10,
          "stack": false,
          "steppedLine": false,
          "targets": [
            {
              "expr": "sum(rate(buildbuddy_blobstore_read_size_bytes_sum[${window}]))",
              "interval": "",
              "legendFormat": "",
              "queryType": "randomWalk",
              "refId": "A"
            }
          ],
          "thresholds": [],
          "timeFrom": null,
          "timeRegions": [],
          "timeShift": null,
          "title": "Downloaded bytes per second",
          "tooltip": {
            "shared": true,
            "sort": 0,
            "value_type": "individual"
          },
          "type": "graph",
          "xaxis": {
            "buckets": null,
            "mode": "time",
            "name": null,
            "show": true,
            "values": []
          },
          "yaxes": [
            {
              "$$hashKey": "object:685",
              "format": "binBps",
              "label": null,
              "logBase": 1,
              "max": null,
              "min": "0",
              "show": true
            },
            {
              "$$hashKey": "object:686",
              "format": "short",
              "label": null,
              "logBase": 1,
              "max": null,
              "min": null,
              "show": true
            }
          ],
          "yaxis": {
            "align": false,
            "alignLevel": null
          }
        },
        {
          "aliasColors": {
            "Value": "dark-green"
          },
          "bars": false,
          "dashLength": 10,
          "dashes": false,
          "datasource": "Prometheus",
          "fieldConfig": {
            "defaults": {
              "custom": {}
            },
            "overrides": []
          },
          "fill": 0,
          "fillGradient": 0,
          "gridPos": {
            "h": 8,
            "w": 12,
            "x": 12,
            "y": 6
          },
          "hiddenSeries": false,
          "id": 53,
          "legend": {
            "avg": false,
            "current": false,
            "max": false,
            "min": false,
            "show": false,
            "total": false,
            "values": false
          },
          "lines": true,
          "linewidth": 1,
          "nullPointMode": "null",
          "options": {
            "alertThreshold": true
          },
          "percentage": false,
          "pluginVersion": "7.3.3",
          "pointradius": 2,
          "points": false,
          "renderer": "flot",
          "seriesOverrides": [],
          "spaceLength": 10,
          "stack": false,
          "steppedLine": false,
          "targets": [
            {
              "expr": "histogram_quantile(0.5, sum(rate(buildbuddy_blobstore_read_duration_usec_bucket[${window}])) by (le))",
              "interval": "",
              "legendFormat": "",
              "queryType": "randomWalk",
              "refId": "A"
            }
          ],
          "thresholds": [],
          "timeFrom": null,
          "timeRegions": [],
          "timeShift": null,
          "title": "Median download duration",
          "tooltip": {
            "shared": true,
            "sort": 0,
            "value_type": "individual"
          },
          "type": "graph",
          "xaxis": {
            "buckets": null,
            "mode": "time",
            "name": null,
            "show": true,
            "values": []
          },
          "yaxes": [
            {
              "$$hashKey": "object:1293",
              "format": "µs",
              "label": null,
              "logBase": 1,
              "max": null,
              "min": null,
              "show": true
            },
            {
              "$$hashKey": "object:1294",
              "format": "short",
              "label": null,
              "logBase": 1,
              "max": null,
              "min": null,
              "show": true
            }
          ],
          "yaxis": {
            "align": false,
            "alignLevel": null
          }
        },
        {
          "aliasColors": {
            "Value": "dark-yellow"
          },
          "bars": false,
          "dashLength": 10,
          "dashes": false,
          "datasource": "Prometheus",
          "fieldConfig": {
            "defaults": {
              "custom": {}
            },
            "overrides": []
          },
          "fill": 1,
          "fillGradient": 0,
          "gridPos": {
            "h": 8,
            "w": 12,
            "x": 0,
            "y": 14
          },
          "hiddenSeries": false,
          "id": 51,
          "legend": {
            "avg": false,
            "current": false,
            "max": false,
            "min": false,
            "show": false,
            "total": false,
            "values": false
          },
          "lines": true,
          "linewidth": 1,
          "nullPointMode": "null",
          "options": {
            "alertThreshold": true
          },
          "percentage": false,
          "pluginVersion": "7.3.3",
          "pointradius": 2,
          "points": false,
          "renderer": "flot",
          "seriesOverrides": [],
          "spaceLength": 10,
          "stack": false,
          "steppedLine": false,
          "targets": [
            {
              "expr": "sum(rate(buildbuddy_blobstore_write_size_bytes_sum[${window}]))",
              "interval": "",
              "legendFormat": "",
              "queryType": "randomWalk",
              "refId": "A"
            }
          ],
          "thresholds": [],
          "timeFrom": null,
          "timeRegions": [],
          "timeShift": null,
          "title": "Uploaded bytes per second",
          "tooltip": {
            "shared": true,
            "sort": 0,
            "value_type": "individual"
          },
          "type": "graph",
          "xaxis": {
            "buckets": null,
            "mode": "time",
            "name": null,
            "show": true,
            "values": []
          },
          "yaxes": [
            {
              "$$hashKey": "object:685",
              "format": "binBps",
              "label": null,
              "logBase": 1,
              "max": null,
              "min": "0",
              "show": true
            },
            {
              "$$hashKey": "object:686",
              "format": "short",
              "label": null,
              "logBase": 1,
              "max": null,
              "min": null,
              "show": true
            }
          ],
          "yaxis": {
            "align": false,
            "alignLevel": null
          }
        },
        {
          "aliasColors": {
            "Value": "dark-yellow"
          },
          "bars": false,
          "dashLength": 10,
          "dashes": false,
          "datasource": "Prometheus",
          "fieldConfig": {
            "defaults": {
              "custom": {}
            },
            "overrides": []
          },
          "fill": 0,
          "fillGradient": 0,
          "gridPos": {
            "h": 8,
            "w": 12,
            "x": 12,
            "y": 14
          },
          "hiddenSeries": false,
          "id": 55,
          "legend": {
            "avg": false,
            "current": false,
            "max": false,
            "min": false,
            "show": false,
            "total": false,
            "values": false
          },
          "lines": true,
          "linewidth": 1,
          "nullPointMode": "null",
          "options": {
            "alertThreshold": true
          },
          "percentage": false,
          "pluginVersion": "7.3.3",
          "pointradius": 2,
          "points": false,
          "renderer": "flot",
          "seriesOverrides": [],
          "spaceLength": 10,
          "stack": false,
          "steppedLine": false,
          "targets": [
            {
              "expr": "histogram_quantile(0.5, sum(rate(buildbuddy_blobstore_write_duration_usec_bucket[${window}])) by (le))",
              "interval": "",
              "legendFormat": "",
              "queryType": "randomWalk",
              "refId": "A"
            }
          ],
          "thresholds": [],
          "timeFrom": null,
          "timeRegions": [],
          "timeShift": null,
          "title": "Median upload duration",
          "tooltip": {
            "shared": true,
            "sort": 0,
            "value_type": "individual"
          },
          "type": "graph",
          "xaxis": {
            "buckets": null,
            "mode": "time",
            "name": null,
            "show": true,
            "values": []
          },
          "yaxes": [
            {
              "$$hashKey": "object:1349",
              "format": "µs",
              "label": null,
              "logBase": 1,
              "max": null,
              "min": "0",
              "show": true
            },
            {
              "$$hashKey": "object:1350",
              "format": "short",
              "label": null,
              "logBase": 1,
              "max": null,
              "min": null,
              "show": true
            }
          ],
          "yaxis": {
            "align": false,
            "alignLevel": null
          }
        }
      ],
      "title": "Blobstore",
      "type": "row"
    },
    {
      "collapsed": true,
      "datasource": null,
      "gridPos": {
        "h": 1,
        "w": 24,
        "x": 0,
        "y": 6
      },
      "id": 83,
      "panels": [
        {
          "aliasColors": {},
          "bars": false,
          "dashLength": 10,
          "dashes": false,
          "datasource": "Prometheus",
          "description": "Number of heap bytes allocated and still in use.",
          "fieldConfig": {
            "defaults": {
              "custom": {}
            },
            "overrides": []
          },
          "fill": 1,
          "fillGradient": 0,
          "gridPos": {
            "h": 9,
            "w": 12,
            "x": 0,
            "y": 7
          },
          "hiddenSeries": false,
          "id": 85,
          "legend": {
            "alignAsTable": true,
            "avg": false,
            "current": true,
            "max": false,
            "min": false,
            "show": true,
            "sort": "current",
            "sortDesc": true,
            "total": false,
            "values": true
          },
          "lines": true,
          "linewidth": 1,
          "nullPointMode": "null",
          "options": {
            "alertThreshold": true
          },
          "percentage": false,
          "pluginVersion": "7.3.3",
          "pointradius": 2,
          "points": false,
          "renderer": "flot",
          "repeat": null,
          "seriesOverrides": [],
          "spaceLength": 10,
          "stack": false,
          "steppedLine": false,
          "targets": [
            {
              "expr": "go_memstats_heap_alloc_bytes",
              "interval": "",
              "legendFormat": "{{job}} @ {{instance}}",
              "queryType": "randomWalk",
              "refId": "A"
            },
            {
              "refId": "B"
            }
          ],
          "thresholds": [],
          "timeFrom": null,
          "timeRegions": [],
          "timeShift": null,
          "title": "Heap size",
          "tooltip": {
            "shared": true,
            "sort": 0,
            "value_type": "individual"
          },
          "type": "graph",
          "xaxis": {
            "buckets": null,
            "mode": "time",
            "name": null,
            "show": true,
            "values": []
          },
          "yaxes": [
            {
              "$$hashKey": "object:153",
              "format": "bytes",
              "label": null,
              "logBase": 1,
              "max": null,
              "min": null,
              "show": true
            },
            {
              "$$hashKey": "object:154",
              "format": "short",
              "label": null,
              "logBase": 1,
              "max": null,
              "min": null,
              "show": true
            }
          ],
          "yaxis": {
            "align": false,
            "alignLevel": null
          }
        },
        {
          "aliasColors": {},
          "bars": false,
          "dashLength": 10,
          "dashes": false,
          "datasource": "Prometheus",
          "fieldConfig": {
            "defaults": {
              "custom": {}
            },
            "overrides": []
          },
          "fill": 1,
          "fillGradient": 0,
          "gridPos": {
            "h": 9,
            "w": 12,
            "x": 12,
            "y": 7
          },
          "hiddenSeries": false,
          "id": 87,
          "legend": {
            "alignAsTable": true,
            "avg": false,
            "current": true,
            "max": false,
            "min": false,
            "show": true,
            "sort": "current",
            "sortDesc": true,
            "total": false,
            "values": true
          },
          "lines": true,
          "linewidth": 1,
          "nullPointMode": "null",
          "options": {
            "alertThreshold": true
          },
          "percentage": false,
          "pluginVersion": "7.3.3",
          "pointradius": 2,
          "points": false,
          "renderer": "flot",
          "seriesOverrides": [],
          "spaceLength": 10,
          "stack": false,
          "steppedLine": false,
          "targets": [
            {
              "expr": "go_goroutines",
              "interval": "",
              "legendFormat": "{{job}} @ {{instance}}",
              "queryType": "randomWalk",
              "refId": "A"
            }
          ],
          "thresholds": [],
          "timeFrom": null,
          "timeRegions": [],
          "timeShift": null,
          "title": "goroutines",
          "tooltip": {
            "shared": true,
            "sort": 2,
            "value_type": "individual"
          },
          "type": "graph",
          "xaxis": {
            "buckets": null,
            "mode": "time",
            "name": null,
            "show": true,
            "values": []
          },
          "yaxes": [
            {
              "$$hashKey": "object:232",
              "format": "short",
              "label": null,
              "logBase": 1,
              "max": null,
              "min": null,
              "show": true
            },
            {
              "$$hashKey": "object:233",
              "format": "short",
              "label": null,
              "logBase": 1,
              "max": null,
              "min": null,
              "show": true
            }
          ],
          "yaxis": {
            "align": false,
            "alignLevel": null
          }
        },
        {
          "aliasColors": {},
          "bars": false,
          "dashLength": 10,
          "dashes": false,
          "datasource": "Prometheus",
          "description": "% of time spent in the garbage collector since the program started.",
          "fieldConfig": {
            "defaults": {
              "custom": {}
            },
            "overrides": []
          },
          "fill": 1,
          "fillGradient": 0,
          "gridPos": {
            "h": 8,
            "w": 12,
            "x": 0,
            "y": 16
          },
          "hiddenSeries": false,
          "id": 91,
          "legend": {
            "alignAsTable": true,
            "avg": false,
            "current": true,
            "max": false,
            "min": false,
            "show": true,
            "sort": "current",
            "sortDesc": true,
            "total": false,
            "values": true
          },
          "lines": true,
          "linewidth": 1,
          "nullPointMode": "null",
          "options": {
            "alertThreshold": true
          },
          "percentage": false,
          "pluginVersion": "7.3.3",
          "pointradius": 2,
          "points": false,
          "renderer": "flot",
          "seriesOverrides": [],
          "spaceLength": 10,
          "stack": false,
          "steppedLine": false,
          "targets": [
            {
              "expr": "go_memstats_gc_cpu_fraction",
              "interval": "",
              "legendFormat": "{{job}} @ {{instance}}",
              "queryType": "randomWalk",
              "refId": "A"
            }
          ],
          "thresholds": [],
          "timeFrom": null,
          "timeRegions": [],
          "timeShift": null,
          "title": "GC CPU fraction",
          "tooltip": {
            "shared": true,
            "sort": 2,
            "value_type": "individual"
          },
          "type": "graph",
          "xaxis": {
            "buckets": null,
            "mode": "time",
            "name": null,
            "show": true,
            "values": []
          },
          "yaxes": [
            {
              "$$hashKey": "object:383",
              "decimals": null,
              "format": "percentunit",
              "label": null,
              "logBase": 1,
              "max": null,
              "min": null,
              "show": true
            },
            {
              "$$hashKey": "object:384",
              "format": "short",
              "label": null,
              "logBase": 1,
              "max": null,
              "min": null,
              "show": true
            }
          ],
          "yaxis": {
            "align": false,
            "alignLevel": null
          }
        },
        {
          "aliasColors": {},
          "bars": false,
          "dashLength": 10,
          "dashes": false,
          "datasource": "Prometheus",
          "fieldConfig": {
            "defaults": {
              "custom": {}
            },
            "overrides": []
          },
          "fill": 1,
          "fillGradient": 0,
          "gridPos": {
            "h": 8,
            "w": 12,
            "x": 12,
            "y": 16
          },
          "hiddenSeries": false,
          "id": 93,
          "legend": {
            "alignAsTable": true,
            "avg": false,
            "current": true,
            "max": false,
            "min": false,
            "show": true,
            "sort": "current",
            "sortDesc": true,
            "total": false,
            "values": true
          },
          "lines": true,
          "linewidth": 1,
          "nullPointMode": "null",
          "options": {
            "alertThreshold": true
          },
          "percentage": false,
          "pluginVersion": "7.3.3",
          "pointradius": 2,
          "points": false,
          "renderer": "flot",
          "seriesOverrides": [],
          "spaceLength": 10,
          "stack": false,
          "steppedLine": false,
          "targets": [
            {
              "expr": "go_gc_duration_seconds{quantile=\"0.5\"}",
              "interval": "",
              "legendFormat": "{{job}} @ {{instance}}",
              "queryType": "randomWalk",
              "refId": "A"
            }
          ],
          "thresholds": [],
          "timeFrom": null,
          "timeRegions": [],
          "timeShift": null,
          "title": "Median GC duration",
          "tooltip": {
            "shared": true,
            "sort": 2,
            "value_type": "individual"
          },
          "type": "graph",
          "xaxis": {
            "buckets": null,
            "mode": "time",
            "name": null,
            "show": true,
            "values": []
          },
          "yaxes": [
            {
              "$$hashKey": "object:487",
              "format": "s",
              "label": null,
              "logBase": 1,
              "max": null,
              "min": "0",
              "show": true
            },
            {
              "$$hashKey": "object:488",
              "format": "short",
              "label": null,
              "logBase": 1,
              "max": null,
              "min": null,
              "show": true
            }
          ],
          "yaxis": {
            "align": false,
            "alignLevel": null
          }
        }
      ],
      "title": "golang",
      "type": "row"
    },
    {
      "collapsed": true,
      "datasource": null,
      "gridPos": {
        "h": 1,
        "w": 24,
        "x": 0,
        "y": 7
      },
      "id": 71,
      "panels": [
        {
          "aliasColors": {
            "Aborted": "dark-orange",
            "AlreadyExists": "dark-blue",
            "Canceled": "dark-yellow",
            "DataLoss": "dark-red",
            "DeadlineExceeded": "dark-red",
            "FailedPrecondition": "dark-red",
            "Internal": "dark-red",
            "NotFound": "semi-dark-yellow",
            "OK": "dark-green",
            "OutOfRange": "rgb(188, 68, 176)",
            "PermissionDenied": "dark-purple",
            "ResourceExhausted": "dark-yellow",
            "Unauthenticated": "dark-purple",
            "Unavailable": "dark-red",
            "Unimplemented": "dark-purple",
            "Unknown": "rgb(168, 168, 168)"
          },
          "bars": false,
          "dashLength": 10,
          "dashes": false,
          "datasource": "Prometheus",
          "fieldConfig": {
            "defaults": {
              "custom": {}
            },
            "overrides": []
          },
          "fill": 1,
          "fillGradient": 0,
          "gridPos": {
            "h": 9,
            "w": 12,
            "x": 0,
            "y": 8
          },
          "hiddenSeries": false,
          "id": 73,
          "legend": {
            "alignAsTable": true,
            "avg": false,
            "current": true,
            "max": false,
            "min": false,
            "show": true,
            "sort": "current",
            "sortDesc": true,
            "total": false,
            "values": true
          },
          "lines": true,
          "linewidth": 1,
          "nullPointMode": "null",
          "options": {
            "alertThreshold": true
          },
          "percentage": false,
          "pluginVersion": "7.3.3",
          "pointradius": 2,
          "points": false,
          "renderer": "flot",
          "repeat": null,
          "scopedVars": {
            "job": {
              "selected": false,
              "text": "buildbuddy-app",
              "value": "buildbuddy-app"
            }
          },
          "seriesOverrides": [],
          "spaceLength": 10,
          "stack": false,
          "steppedLine": false,
          "targets": [
            {
              "expr": "sum by (grpc_code) (rate(grpc_server_handled_total{job=\"${job}\"}[${window}]))",
              "interval": "",
              "legendFormat": "{{grpc_code}}",
              "queryType": "randomWalk",
              "refId": "A"
            }
          ],
          "thresholds": [],
          "timeFrom": null,
          "timeRegions": [],
          "timeShift": null,
          "title": "Handled gRPC requests per second by status",
          "tooltip": {
            "shared": true,
            "sort": 0,
            "value_type": "individual"
          },
          "type": "graph",
          "xaxis": {
            "buckets": null,
            "mode": "time",
            "name": null,
            "show": true,
            "values": []
          },
          "yaxes": [
            {
              "$$hashKey": "object:462",
              "format": "ops",
              "label": null,
              "logBase": 1,
              "max": null,
              "min": "0",
              "show": true
            },
            {
              "$$hashKey": "object:463",
              "format": "short",
              "label": null,
              "logBase": 1,
              "max": null,
              "min": null,
              "show": true
            }
          ],
          "yaxis": {
            "align": false,
            "alignLevel": null
          }
        },
        {
          "aliasColors": {},
          "bars": false,
          "dashLength": 10,
          "dashes": false,
          "datasource": "Prometheus",
          "fieldConfig": {
            "defaults": {
              "custom": {}
            },
            "overrides": []
          },
          "fill": 1,
          "fillGradient": 0,
          "gridPos": {
            "h": 9,
            "w": 12,
            "x": 12,
            "y": 8
          },
          "hiddenSeries": false,
          "id": 79,
          "legend": {
            "alignAsTable": true,
            "avg": false,
            "current": true,
            "max": false,
            "min": false,
            "show": true,
            "sort": "current",
            "sortDesc": true,
            "total": false,
            "values": true
          },
          "lines": true,
          "linewidth": 1,
          "nullPointMode": "null",
          "options": {
            "alertThreshold": true
          },
          "percentage": false,
          "pluginVersion": "7.3.3",
          "pointradius": 2,
          "points": false,
          "renderer": "flot",
          "repeat": null,
          "scopedVars": {
            "job": {
              "selected": false,
              "text": "buildbuddy-app",
              "value": "buildbuddy-app"
            }
          },
          "seriesOverrides": [],
          "spaceLength": 10,
          "stack": false,
          "steppedLine": false,
          "targets": [
            {
              "expr": "sum by (grpc_method) (rate(grpc_server_handled_total{job=\"${job}\"}[${window}]))",
              "interval": "",
              "legendFormat": "{{grpc_method}}",
              "queryType": "randomWalk",
              "refId": "A"
            }
          ],
          "thresholds": [],
          "timeFrom": null,
          "timeRegions": [],
          "timeShift": null,
          "title": "Handled gRPC requests per second by method",
          "tooltip": {
            "shared": true,
            "sort": 0,
            "value_type": "individual"
          },
          "type": "graph",
          "xaxis": {
            "buckets": null,
            "mode": "time",
            "name": null,
            "show": true,
            "values": []
          },
          "yaxes": [
            {
              "$$hashKey": "object:408",
              "format": "ops",
              "label": null,
              "logBase": 1,
              "max": null,
              "min": "0",
              "show": true
            },
            {
              "$$hashKey": "object:409",
              "format": "short",
              "label": null,
              "logBase": 1,
              "max": null,
              "min": null,
              "show": true
            }
          ],
          "yaxis": {
            "align": false,
            "alignLevel": null
          }
        }
      ],
      "repeat": "job",
<<<<<<< HEAD
=======
      "scopedVars": {
        "job": {
          "selected": false,
          "text": "buildbuddy-app",
          "value": "buildbuddy-app"
        }
      },
      "title": "gRPC (${job})",
      "type": "row"
    },
    {
      "collapsed": true,
      "datasource": null,
      "gridPos": {
        "h": 1,
        "w": 24,
        "x": 0,
        "y": 8
      },
      "id": 130,
      "panels": [
        {
          "aliasColors": {
            "Aborted": "dark-orange",
            "AlreadyExists": "dark-blue",
            "Canceled": "dark-yellow",
            "DataLoss": "dark-red",
            "DeadlineExceeded": "dark-red",
            "FailedPrecondition": "dark-red",
            "Internal": "dark-red",
            "NotFound": "semi-dark-yellow",
            "OK": "dark-green",
            "OutOfRange": "rgb(188, 68, 176)",
            "PermissionDenied": "dark-purple",
            "ResourceExhausted": "dark-yellow",
            "Unauthenticated": "dark-purple",
            "Unavailable": "dark-red",
            "Unimplemented": "dark-purple",
            "Unknown": "rgb(168, 168, 168)"
          },
          "bars": false,
          "dashLength": 10,
          "dashes": false,
          "datasource": "Prometheus",
          "fieldConfig": {
            "defaults": {
              "custom": {}
            },
            "overrides": []
          },
          "fill": 1,
          "fillGradient": 0,
          "gridPos": {
            "h": 9,
            "w": 12,
            "x": 0,
            "y": 8
          },
          "hiddenSeries": false,
          "id": 131,
          "legend": {
            "alignAsTable": true,
            "avg": false,
            "current": true,
            "max": false,
            "min": false,
            "show": true,
            "sort": "current",
            "sortDesc": true,
            "total": false,
            "values": true
          },
          "lines": true,
          "linewidth": 1,
          "nullPointMode": "null",
          "options": {
            "alertThreshold": true
          },
          "percentage": false,
          "pluginVersion": "7.3.3",
          "pointradius": 2,
          "points": false,
          "renderer": "flot",
          "repeat": null,
          "repeatIteration": 1607988324442,
          "repeatPanelId": 73,
          "repeatedByRow": true,
          "scopedVars": {
            "job": {
              "selected": false,
              "text": "buildbuddy-executor",
              "value": "buildbuddy-executor"
            }
          },
          "seriesOverrides": [],
          "spaceLength": 10,
          "stack": false,
          "steppedLine": false,
          "targets": [
            {
              "expr": "sum by (grpc_code) (rate(grpc_server_handled_total{job=\"${job}\"}[${window}]))",
              "interval": "",
              "legendFormat": "{{grpc_code}}",
              "queryType": "randomWalk",
              "refId": "A"
            }
          ],
          "thresholds": [],
          "timeFrom": null,
          "timeRegions": [],
          "timeShift": null,
          "title": "Handled gRPC requests per second by status",
          "tooltip": {
            "shared": true,
            "sort": 0,
            "value_type": "individual"
          },
          "type": "graph",
          "xaxis": {
            "buckets": null,
            "mode": "time",
            "name": null,
            "show": true,
            "values": []
          },
          "yaxes": [
            {
              "$$hashKey": "object:462",
              "format": "ops",
              "label": null,
              "logBase": 1,
              "max": null,
              "min": "0",
              "show": true
            },
            {
              "$$hashKey": "object:463",
              "format": "short",
              "label": null,
              "logBase": 1,
              "max": null,
              "min": null,
              "show": true
            }
          ],
          "yaxis": {
            "align": false,
            "alignLevel": null
          }
        },
        {
          "aliasColors": {},
          "bars": false,
          "dashLength": 10,
          "dashes": false,
          "datasource": "Prometheus",
          "fieldConfig": {
            "defaults": {
              "custom": {}
            },
            "overrides": []
          },
          "fill": 1,
          "fillGradient": 0,
          "gridPos": {
            "h": 9,
            "w": 12,
            "x": 12,
            "y": 8
          },
          "hiddenSeries": false,
          "id": 132,
          "legend": {
            "alignAsTable": true,
            "avg": false,
            "current": true,
            "max": false,
            "min": false,
            "show": true,
            "sort": "current",
            "sortDesc": true,
            "total": false,
            "values": true
          },
          "lines": true,
          "linewidth": 1,
          "nullPointMode": "null",
          "options": {
            "alertThreshold": true
          },
          "percentage": false,
          "pluginVersion": "7.3.3",
          "pointradius": 2,
          "points": false,
          "renderer": "flot",
          "repeat": null,
          "repeatIteration": 1607988324442,
          "repeatPanelId": 79,
          "repeatedByRow": true,
          "scopedVars": {
            "job": {
              "selected": false,
              "text": "buildbuddy-executor",
              "value": "buildbuddy-executor"
            }
          },
          "seriesOverrides": [],
          "spaceLength": 10,
          "stack": false,
          "steppedLine": false,
          "targets": [
            {
              "expr": "sum by (grpc_method) (rate(grpc_server_handled_total{job=\"${job}\"}[${window}]))",
              "interval": "",
              "legendFormat": "{{grpc_method}}",
              "queryType": "randomWalk",
              "refId": "A"
            }
          ],
          "thresholds": [],
          "timeFrom": null,
          "timeRegions": [],
          "timeShift": null,
          "title": "Handled gRPC requests per second by method",
          "tooltip": {
            "shared": true,
            "sort": 0,
            "value_type": "individual"
          },
          "type": "graph",
          "xaxis": {
            "buckets": null,
            "mode": "time",
            "name": null,
            "show": true,
            "values": []
          },
          "yaxes": [
            {
              "$$hashKey": "object:408",
              "format": "ops",
              "label": null,
              "logBase": 1,
              "max": null,
              "min": "0",
              "show": true
            },
            {
              "$$hashKey": "object:409",
              "format": "short",
              "label": null,
              "logBase": 1,
              "max": null,
              "min": null,
              "show": true
            }
          ],
          "yaxis": {
            "align": false,
            "alignLevel": null
          }
        }
      ],
      "repeatIteration": 1607988324442,
      "repeatPanelId": 71,
      "scopedVars": {
        "job": {
          "selected": false,
          "text": "buildbuddy-executor",
          "value": "buildbuddy-executor"
        }
      },
>>>>>>> 571d93ec
      "title": "gRPC (${job})",
      "type": "row"
    },
    {
      "collapsed": true,
      "datasource": null,
      "gridPos": {
        "h": 1,
        "w": 24,
        "x": 0,
<<<<<<< HEAD
        "y": 8
=======
        "y": 9
>>>>>>> 571d93ec
      },
      "id": 107,
      "panels": [
        {
          "aliasColors": {
            "Error ratio": "dark-red"
          },
          "bars": false,
          "dashLength": 10,
          "dashes": false,
          "datasource": "Prometheus",
          "fieldConfig": {
            "defaults": {
              "custom": {}
            },
            "overrides": []
          },
          "fill": 0,
          "fillGradient": 0,
          "gridPos": {
            "h": 8,
            "w": 12,
            "x": 0,
            "y": 10
          },
          "hiddenSeries": false,
          "id": 122,
          "legend": {
            "avg": false,
            "current": false,
            "max": false,
            "min": false,
            "show": false,
            "total": false,
            "values": false
          },
          "lines": true,
          "linewidth": 1,
          "nullPointMode": "null",
          "options": {
            "alertThreshold": true
          },
          "percentage": false,
          "pluginVersion": "7.3.3",
          "pointradius": 2,
          "points": false,
          "renderer": "flot",
          "seriesOverrides": [],
          "spaceLength": 10,
          "stack": false,
          "steppedLine": false,
          "targets": [
            {
              "expr": "sum(rate(buildbuddy_http_request_handler_duration_usec_count{code=~\"5..\"}[${window}]))\n  /\nsum(rate(buildbuddy_http_request_handler_duration_usec_count[${window}]))",
              "interval": "",
              "legendFormat": "Error ratio",
              "queryType": "randomWalk",
              "refId": "A"
            }
          ],
          "thresholds": [],
          "timeFrom": null,
          "timeRegions": [],
          "timeShift": null,
          "title": "HTTP 5xx error ratio",
          "tooltip": {
            "shared": true,
            "sort": 2,
            "value_type": "individual"
          },
          "type": "graph",
          "xaxis": {
            "buckets": null,
            "mode": "time",
            "name": null,
            "show": true,
            "values": []
          },
          "yaxes": [
            {
              "$$hashKey": "object:81",
              "format": "percentunit",
              "label": null,
              "logBase": 1,
              "max": null,
              "min": "0",
              "show": true
            },
            {
              "$$hashKey": "object:82",
              "format": "short",
              "label": null,
              "logBase": 1,
              "max": null,
              "min": null,
              "show": true
            }
          ],
          "yaxis": {
            "align": false,
            "alignLevel": null
          }
        },
        {
          "aliasColors": {},
          "bars": false,
          "dashLength": 10,
          "dashes": false,
          "datasource": "Prometheus",
          "fieldConfig": {
            "defaults": {
              "custom": {}
            },
            "overrides": []
          },
          "fill": 1,
          "fillGradient": 0,
          "gridPos": {
            "h": 8,
            "w": 12,
            "x": 12,
            "y": 10
          },
          "hiddenSeries": false,
          "id": 116,
          "legend": {
            "alignAsTable": true,
            "avg": false,
            "current": true,
            "max": false,
            "min": false,
            "rightSide": true,
            "show": true,
            "sort": "current",
            "sortDesc": true,
            "total": false,
            "values": true
          },
          "lines": true,
          "linewidth": 1,
          "nullPointMode": "null",
          "options": {
            "alertThreshold": true
          },
          "percentage": false,
          "pluginVersion": "7.3.3",
          "pointradius": 2,
          "points": false,
          "renderer": "flot",
          "seriesOverrides": [],
          "spaceLength": 10,
          "stack": false,
          "steppedLine": false,
          "targets": [
            {
              "expr": "sum by (route) (rate(buildbuddy_http_request_count[${window}]))",
              "interval": "",
              "legendFormat": "{{route}}",
              "queryType": "randomWalk",
              "refId": "A"
            }
          ],
          "thresholds": [],
          "timeFrom": null,
          "timeRegions": [],
          "timeShift": null,
          "title": "HTTP requests per second by route",
          "tooltip": {
            "shared": true,
            "sort": 2,
            "value_type": "individual"
          },
          "type": "graph",
          "xaxis": {
            "buckets": null,
            "mode": "time",
            "name": null,
            "show": true,
            "values": []
          },
          "yaxes": [
            {
              "$$hashKey": "object:42",
              "format": "ops",
              "label": null,
              "logBase": 1,
              "max": null,
              "min": "0",
              "show": true
            },
            {
              "$$hashKey": "object:43",
              "format": "short",
              "label": null,
              "logBase": 1,
              "max": null,
              "min": null,
              "show": true
            }
          ],
          "yaxis": {
            "align": false,
            "alignLevel": null
          }
        },
        {
          "aliasColors": {},
          "bars": false,
          "dashLength": 10,
          "dashes": false,
          "datasource": "Prometheus",
          "fieldConfig": {
            "defaults": {
              "custom": {}
            },
            "overrides": []
          },
          "fill": 1,
          "fillGradient": 0,
          "gridPos": {
            "h": 8,
            "w": 12,
            "x": 0,
            "y": 18
          },
          "hiddenSeries": false,
          "id": 112,
          "legend": {
            "alignAsTable": true,
            "avg": false,
            "current": true,
            "max": false,
            "min": false,
            "rightSide": true,
            "show": true,
            "sort": "current",
            "sortDesc": true,
            "total": false,
            "values": true
          },
          "lines": true,
          "linewidth": 1,
          "nullPointMode": "null",
          "options": {
            "alertThreshold": true
          },
          "percentage": false,
          "pluginVersion": "7.3.3",
          "pointradius": 2,
          "points": false,
          "renderer": "flot",
          "seriesOverrides": [],
          "spaceLength": 10,
          "stack": false,
          "steppedLine": false,
          "targets": [
            {
              "expr": "sum by (method) (rate(buildbuddy_http_request_count[${window}]))",
              "interval": "",
              "legendFormat": "{{method}}",
              "queryType": "randomWalk",
              "refId": "A"
            }
          ],
          "thresholds": [],
          "timeFrom": null,
          "timeRegions": [],
          "timeShift": null,
          "title": "HTTP requests per second by method",
          "tooltip": {
            "shared": true,
            "sort": 2,
            "value_type": "individual"
          },
          "type": "graph",
          "xaxis": {
            "buckets": null,
            "mode": "time",
            "name": null,
            "show": true,
            "values": []
          },
          "yaxes": [
            {
              "$$hashKey": "object:42",
              "format": "ops",
              "label": null,
              "logBase": 1,
              "max": null,
              "min": "0",
              "show": true
            },
            {
              "$$hashKey": "object:43",
              "format": "short",
              "label": null,
              "logBase": 1,
              "max": null,
              "min": null,
              "show": true
            }
          ],
          "yaxis": {
            "align": false,
            "alignLevel": null
          }
        },
        {
          "aliasColors": {
            "404": "dark-orange",
            "500": "dark-red"
          },
          "bars": false,
          "dashLength": 10,
          "dashes": false,
          "datasource": "Prometheus",
          "fieldConfig": {
            "defaults": {
              "custom": {}
            },
            "overrides": []
          },
          "fill": 1,
          "fillGradient": 0,
          "gridPos": {
            "h": 8,
            "w": 12,
            "x": 12,
            "y": 18
          },
          "hiddenSeries": false,
          "id": 120,
          "legend": {
            "alignAsTable": true,
            "avg": false,
            "current": true,
            "max": false,
            "min": false,
            "rightSide": true,
            "show": true,
            "sort": "current",
            "sortDesc": true,
            "total": false,
            "values": true
          },
          "lines": true,
          "linewidth": 1,
          "nullPointMode": "null",
          "options": {
            "alertThreshold": true
          },
          "percentage": false,
          "pluginVersion": "7.3.3",
          "pointradius": 2,
          "points": false,
          "renderer": "flot",
          "seriesOverrides": [],
          "spaceLength": 10,
          "stack": false,
          "steppedLine": false,
          "targets": [
            {
              "expr": "sum by (code) (rate(buildbuddy_http_request_handler_duration_usec_count[${window}]))",
              "interval": "",
              "legendFormat": "{{code}}",
              "queryType": "randomWalk",
              "refId": "A"
            }
          ],
          "thresholds": [],
          "timeFrom": null,
          "timeRegions": [],
          "timeShift": null,
          "title": "HTTP responses per second by status",
          "tooltip": {
            "shared": true,
            "sort": 2,
            "value_type": "individual"
          },
          "type": "graph",
          "xaxis": {
            "buckets": null,
            "mode": "time",
            "name": null,
            "show": true,
            "values": []
          },
          "yaxes": [
            {
              "$$hashKey": "object:295",
              "format": "ops",
              "label": null,
              "logBase": 1,
              "max": null,
              "min": "0",
              "show": true
            },
            {
              "$$hashKey": "object:296",
              "format": "short",
              "label": null,
              "logBase": 1,
              "max": null,
              "min": null,
              "show": true
            }
          ],
          "yaxis": {
            "align": false,
            "alignLevel": null
          }
        },
        {
          "aliasColors": {},
          "bars": false,
          "dashLength": 10,
          "dashes": false,
          "datasource": "Prometheus",
          "description": "",
          "fieldConfig": {
            "defaults": {
              "custom": {}
            },
            "overrides": []
          },
          "fill": 0,
          "fillGradient": 0,
          "gridPos": {
            "h": 8,
            "w": 12,
            "x": 0,
            "y": 26
          },
          "hiddenSeries": false,
          "id": 118,
          "legend": {
            "avg": false,
            "current": false,
            "max": false,
            "min": false,
            "show": false,
            "total": false,
            "values": false
          },
          "lines": true,
          "linewidth": 1,
          "nullPointMode": "null",
          "options": {
            "alertThreshold": true
          },
          "percentage": false,
          "pluginVersion": "7.3.3",
          "pointradius": 2,
          "points": false,
          "renderer": "flot",
          "seriesOverrides": [],
          "spaceLength": 10,
          "stack": false,
          "steppedLine": false,
          "targets": [
            {
              "expr": "histogram_quantile(\n  0.5,\n  sum by (le, code) (rate(buildbuddy_http_request_handler_duration_usec_bucket{code=~\"2..\"}[${window}])))",
              "interval": "",
              "legendFormat": "",
              "queryType": "randomWalk",
              "refId": "A"
            }
          ],
          "thresholds": [],
          "timeFrom": null,
          "timeRegions": [],
          "timeShift": null,
          "title": "Median HTTP request handler duration (2xx responses only)",
          "tooltip": {
            "shared": true,
            "sort": 2,
            "value_type": "individual"
          },
          "type": "graph",
          "xaxis": {
            "buckets": null,
            "mode": "time",
            "name": null,
            "show": true,
            "values": []
          },
          "yaxes": [
            {
              "$$hashKey": "object:106",
              "format": "µs",
              "label": null,
              "logBase": 1,
              "max": null,
              "min": "0",
              "show": true
            },
            {
              "$$hashKey": "object:107",
              "format": "short",
              "label": null,
              "logBase": 1,
              "max": null,
              "min": null,
              "show": true
            }
          ],
          "yaxis": {
            "align": false,
            "alignLevel": null
          }
        },
        {
          "aliasColors": {},
          "bars": false,
          "dashLength": 10,
          "dashes": false,
          "datasource": "Prometheus",
          "fieldConfig": {
            "defaults": {
              "custom": {}
            },
            "overrides": []
          },
          "fill": 0,
          "fillGradient": 0,
          "gridPos": {
            "h": 8,
            "w": 12,
            "x": 12,
            "y": 26
          },
          "hiddenSeries": false,
          "id": 124,
          "legend": {
            "avg": false,
            "current": false,
            "max": false,
            "min": false,
            "show": false,
            "total": false,
            "values": false
          },
          "lines": true,
          "linewidth": 1,
          "nullPointMode": "null",
          "options": {
            "alertThreshold": true
          },
          "percentage": false,
          "pluginVersion": "7.3.3",
          "pointradius": 2,
          "points": false,
          "renderer": "flot",
          "seriesOverrides": [],
          "spaceLength": 10,
          "stack": false,
          "steppedLine": false,
          "targets": [
            {
              "expr": "histogram_quantile(\n  0.5,\n  sum by (le) (rate(buildbuddy_http_response_size_bytes_bucket[${window}]))\n)",
              "interval": "",
              "legendFormat": "",
              "queryType": "randomWalk",
              "refId": "A"
            }
          ],
          "thresholds": [],
          "timeFrom": null,
          "timeRegions": [],
          "timeShift": null,
          "title": "Median HTTP response size",
          "tooltip": {
            "shared": true,
            "sort": 0,
            "value_type": "individual"
          },
          "type": "graph",
          "xaxis": {
            "buckets": null,
            "mode": "time",
            "name": null,
            "show": true,
            "values": []
          },
          "yaxes": [
            {
              "$$hashKey": "object:182",
              "format": "bytes",
              "label": null,
              "logBase": 1,
              "max": null,
              "min": "0",
              "show": true
            },
            {
              "$$hashKey": "object:183",
              "format": "short",
              "label": null,
              "logBase": 1,
              "max": null,
              "min": null,
              "show": true
            }
          ],
          "yaxis": {
            "align": false,
            "alignLevel": null
          }
        }
      ],
      "title": "HTTP",
      "type": "row"
    },
    {
      "collapsed": true,
      "datasource": null,
      "gridPos": {
        "h": 1,
        "w": 24,
        "x": 0,
<<<<<<< HEAD
        "y": 9
=======
        "y": 10
>>>>>>> 571d93ec
      },
      "id": 8,
      "panels": [
        {
          "aliasColors": {
            "95th %": "dark-purple"
          },
          "bars": false,
          "dashLength": 10,
          "dashes": false,
          "datasource": "Prometheus",
          "description": "Measures the time spent handling build events. In a healthy state, this should be very small (on the order of microseconds) in most cases, since the build event handler needs to be very high throughput.",
          "fieldConfig": {
            "defaults": {
              "custom": {}
            },
            "overrides": []
          },
          "fill": 0,
          "fillGradient": 0,
          "gridPos": {
            "h": 10,
            "w": 12,
            "x": 0,
            "y": 16
          },
          "hiddenSeries": false,
          "id": 2,
          "legend": {
            "alignAsTable": true,
            "avg": false,
            "current": false,
            "max": false,
            "min": false,
            "rightSide": true,
            "show": true,
            "total": false,
            "values": false
          },
          "lines": true,
          "linewidth": 1,
          "nullPointMode": "null",
          "options": {
            "alertThreshold": true
          },
          "percentage": false,
          "pluginVersion": "7.3.3",
          "pointradius": 2,
          "points": false,
          "renderer": "flot",
          "seriesOverrides": [],
          "spaceLength": 10,
          "stack": false,
          "steppedLine": false,
          "targets": [
            {
              "expr": "histogram_quantile(0.5, sum(rate(buildbuddy_build_event_handler_duration_usec_bucket[${window}])) by (le))",
              "interval": "",
              "legendFormat": "Median",
              "queryType": "randomWalk",
              "refId": "A"
            },
            {
              "expr": "histogram_quantile(0.90, sum(rate(buildbuddy_build_event_handler_duration_usec_bucket[${window}])) by (le))",
              "interval": "",
              "legendFormat": "90th %",
              "refId": "B"
            },
            {
              "expr": "histogram_quantile(0.95, sum(rate(buildbuddy_build_event_handler_duration_usec_bucket[${window}])) by (le))",
              "instant": false,
              "interval": "",
              "legendFormat": "95th %",
              "refId": "C"
            }
          ],
          "thresholds": [],
          "timeFrom": null,
          "timeRegions": [],
          "timeShift": null,
          "title": "Build event handler duration",
          "tooltip": {
            "shared": true,
            "sort": 0,
            "value_type": "individual"
          },
          "type": "graph",
          "xaxis": {
            "buckets": null,
            "mode": "time",
            "name": null,
            "show": true,
            "values": []
          },
          "yaxes": [
            {
              "$$hashKey": "object:33",
              "format": "µs",
              "label": "",
              "logBase": 1,
              "max": null,
              "min": "0",
              "show": true
            },
            {
              "$$hashKey": "object:34",
              "format": "short",
              "label": null,
              "logBase": 1,
              "max": null,
              "min": null,
              "show": false
            }
          ],
          "yaxis": {
            "align": false,
            "alignLevel": null
          }
        }
      ],
      "title": "Internal",
      "type": "row"
    }
  ],
  "refresh": "5s",
  "schemaVersion": 26,
  "style": "dark",
  "tags": [],
  "templating": {
    "list": [
      {
        "allValue": null,
        "current": {
          "selected": true,
          "text": "1m",
          "value": "1m"
        },
        "error": null,
        "hide": 0,
        "includeAll": false,
        "label": "Averaging Window",
        "multi": false,
        "name": "window",
        "options": [
          {
            "selected": false,
            "text": "30s",
            "value": "30s"
          },
          {
            "selected": true,
            "text": "1m",
            "value": "1m"
          },
          {
            "selected": false,
            "text": "5m",
            "value": "5m"
          },
          {
            "selected": false,
            "text": "10m",
            "value": "10m"
          },
          {
            "selected": false,
            "text": "15m",
            "value": "15m"
          },
          {
            "selected": false,
            "text": "30m",
            "value": "30m"
          },
          {
            "selected": false,
            "text": "1h",
            "value": "1h"
          },
          {
            "selected": false,
            "text": "2h",
            "value": "2h"
          },
          {
            "selected": false,
            "text": "4h",
            "value": "4h"
          },
          {
            "selected": false,
            "text": "8h",
            "value": "8h"
          },
          {
            "selected": false,
            "text": "16h",
            "value": "16h"
          },
          {
            "selected": false,
            "text": "1d",
            "value": "1d"
          },
          {
            "selected": false,
            "text": "2d",
            "value": "2d"
          },
          {
            "selected": false,
            "text": "5d",
            "value": "5d"
          },
          {
            "selected": false,
            "text": "7d",
            "value": "7d"
          },
          {
            "selected": false,
            "text": "14d",
            "value": "14d"
          },
          {
            "selected": false,
            "text": "30d",
            "value": "30d"
          }
        ],
        "query": "30s, 1m, 5m, 10m, 15m, 30m, 1h, 2h, 4h, 8h, 16h, 1d, 2d, 5d, 7d, 14d, 30d",
        "queryValue": "",
        "skipUrlSync": false,
        "type": "custom"
      },
      {
        "allValue": null,
        "current": {
          "selected": true,
          "text": [
            "All"
          ],
          "value": [
            "$__all"
          ]
        },
        "datasource": "Prometheus",
        "definition": "label_values(job)",
        "error": null,
        "hide": 2,
        "includeAll": true,
        "label": "Jobs",
        "multi": true,
        "name": "job",
        "options": [],
        "query": "label_values(job)",
        "refresh": 1,
        "regex": "",
        "skipUrlSync": false,
        "sort": 1,
        "tagValuesQuery": "",
        "tags": [],
        "tagsQuery": "",
        "type": "query",
        "useTags": false
      }
    ]
  },
  "time": {
    "from": "now-5m",
    "to": "now"
  },
  "timepicker": {
    "refresh_intervals": [
      "5s",
      "10s",
      "30s",
      "1m",
      "5m",
      "15m",
      "30m",
      "1h",
      "2h",
      "1d"
    ]
  },
  "timezone": "",
  "title": "BuildBuddy Metrics",
  "uid": "1rsE5yoGz"
}<|MERGE_RESOLUTION|>--- conflicted
+++ resolved
@@ -16,11 +16,7 @@
   "gnetId": null,
   "graphTooltip": 0,
   "id": 1,
-<<<<<<< HEAD
-  "iteration": 1608058304748,
-=======
   "iteration": 1607988324442,
->>>>>>> 571d93ec
   "links": [],
   "panels": [
     {
@@ -1052,11 +1048,7 @@
             "alertThreshold": true
           },
           "percentage": false,
-<<<<<<< HEAD
-          "pluginVersion": "7.3.3",
-=======
           "pluginVersion": "7.3.5",
->>>>>>> 571d93ec
           "pointradius": 2,
           "points": false,
           "renderer": "flot",
@@ -1156,11 +1148,7 @@
             "alertThreshold": true
           },
           "percentage": false,
-<<<<<<< HEAD
-          "pluginVersion": "7.3.3",
-=======
           "pluginVersion": "7.3.5",
->>>>>>> 571d93ec
           "pointradius": 2,
           "points": false,
           "renderer": "flot",
@@ -1258,11 +1246,7 @@
             "alertThreshold": true
           },
           "percentage": false,
-<<<<<<< HEAD
-          "pluginVersion": "7.3.3",
-=======
           "pluginVersion": "7.3.5",
->>>>>>> 571d93ec
           "pointradius": 2,
           "points": false,
           "renderer": "flot",
@@ -1361,11 +1345,7 @@
             "alertThreshold": true
           },
           "percentage": false,
-<<<<<<< HEAD
-          "pluginVersion": "7.3.3",
-=======
           "pluginVersion": "7.3.5",
->>>>>>> 571d93ec
           "pointradius": 2,
           "points": false,
           "renderer": "flot",
@@ -1464,11 +1444,7 @@
             "alertThreshold": true
           },
           "percentage": false,
-<<<<<<< HEAD
-          "pluginVersion": "7.3.3",
-=======
           "pluginVersion": "7.3.5",
->>>>>>> 571d93ec
           "pointradius": 2,
           "points": false,
           "renderer": "flot",
@@ -1571,11 +1547,7 @@
             "alertThreshold": true
           },
           "percentage": false,
-<<<<<<< HEAD
-          "pluginVersion": "7.3.3",
-=======
           "pluginVersion": "7.3.5",
->>>>>>> 571d93ec
           "pointradius": 2,
           "points": false,
           "renderer": "flot",
@@ -3274,8 +3246,6 @@
         }
       ],
       "repeat": "job",
-<<<<<<< HEAD
-=======
       "scopedVars": {
         "job": {
           "selected": false,
@@ -3548,7 +3518,6 @@
           "value": "buildbuddy-executor"
         }
       },
->>>>>>> 571d93ec
       "title": "gRPC (${job})",
       "type": "row"
     },
@@ -3559,11 +3528,7 @@
         "h": 1,
         "w": 24,
         "x": 0,
-<<<<<<< HEAD
-        "y": 8
-=======
         "y": 9
->>>>>>> 571d93ec
       },
       "id": 107,
       "panels": [
@@ -4184,11 +4149,7 @@
         "h": 1,
         "w": 24,
         "x": 0,
-<<<<<<< HEAD
-        "y": 9
-=======
         "y": 10
->>>>>>> 571d93ec
       },
       "id": 8,
       "panels": [
@@ -4428,12 +4389,8 @@
         "allValue": null,
         "current": {
           "selected": true,
-          "text": [
-            "All"
-          ],
-          "value": [
-            "$__all"
-          ]
+          "text": ["All"],
+          "value": ["$__all"]
         },
         "datasource": "Prometheus",
         "definition": "label_values(job)",
@@ -4462,18 +4419,7 @@
     "to": "now"
   },
   "timepicker": {
-    "refresh_intervals": [
-      "5s",
-      "10s",
-      "30s",
-      "1m",
-      "5m",
-      "15m",
-      "30m",
-      "1h",
-      "2h",
-      "1d"
-    ]
+    "refresh_intervals": ["5s", "10s", "30s", "1m", "5m", "15m", "30m", "1h", "2h", "1d"]
   },
   "timezone": "",
   "title": "BuildBuddy Metrics",
